--- conflicted
+++ resolved
@@ -1,123 +1,25 @@
 #!/usr/bin/env python3
 
+import os
 import sys
-import os
-import tempfile
-#import argparse
 import subprocess
-<<<<<<< HEAD
-import struct
 import argparse
-import random
 import logging
+import TaggingUtils
+import RWXTagger
+import OpCodeTagger
+import yaml
 
 from elftools.elf.elffile import ELFFile
 from elftools.elf.constants import SH_FLAGS
 from elftools.elf.sections import SymbolTableSection
-from collections import defaultdict
 
 md_range = 'md_range'
 md_code = 'md_code'
+md_asm_ann = 'md_asm_ann'
+md_entity = 'md_entity'
 
 PTR_SIZE = 4
-
-
-class RangeFile:
-    def __init__(self):
-        self.file = tempfile.NamedTemporaryFile(mode='a', delete = False, prefix='ranges_');
-
-    def write_range(self, start, end, tag):
-        self.file.write('0x%x 0x%x %s\n' % (start, end, tag))
-
-    def finish(self):
-        self.file.close();
-
-    def name(self):
-        if self.file is None:
-             raise Exception('file does not exist')
-        return self.file.name
-
-    def done(self):
-        if self.file is not None:
-             try:
-                  os.remove(self.file.name)
-                  self.file = None
-             except:
-                  pass
-
-    def print(self):
-        logging.debug(self.file.name)
-        with open(self.file.name, 'r') as f:
-            for l in f.readlines():
-                logging.debug(l)
-
-    def print_file(self, file_name):
-        with open(file_name, 'w') as perm_file:
-            with open(self.file.name, 'r') as f:
-                for l in f.readlines():
-                    perm_file.write(l)
-
-    def __del__(self):
-        self.done()
-
-class RangeMap:
-    def __init__(self):
-        self.range_map = []
-
-    def __contains__(self, key):
-        start, end, tags = key
-        return any(start >= s and end <= e for s, e, t in self.range_map)
-
-    def __getitem__(self, index):
-        return self.range_map[index]
-
-    def sort(self):
-        self.range_map = sorted(self.range_map)
-
-    def add_range(self, start, end, tag=None):
-        for curr_start, curr_end, tags in self.range_map:
-            if curr_start == start and curr_end == end:
-                tags.append(tag)
-                return
-
-        self.range_map.append((start, end, [tag]))
-
-    def merge_ranges(self):
-        rangemap = sorted(self.range_map)
-        curr_s, curr_e, curr_tags = rangemap[0]
-        for i, (s, e, tags) in enumerate(rangemap[1:], start=1):
-            if s > curr_s:
-                if e > curr_e:
-                    rangemap[i-1] = (curr_s, s - 1, curr_tags)
-                    rangemap[i] = (s, curr_e, curr_tags + tags)
-                    rangemap.insert(i+1, (curr_e + 1, e, tags))
-                else:
-                    rangemap[i-i] = (curr_s, e, curr_tags + tags)
-                    rangemap[i] = (e + 1, curr_e, curr_tags)
-            elif s == curr_s:
-                if e == curr_e:
-                    rangemap[i-1] = (s, e, curr_tags + tags)
-                    del rangemap[i]
-                else:
-                    rangemap[i-1] = (curr_s, curr_e, curr_tags + tags)
-                    rangemap[i] = (curr_e + 1, e, tags)
-            curr_s, curr_e, curr_tags = rangemap[i]
-
-    def get_tags(self, addr):
-        for curr_range, tags in self.range_map.items():
-            (curr_start, curr_end) = curr_range
-            if (addr >= curr_start and addr < curr_end):
-                return tags
-        return []
-
-    def get_ranges(self, tag):
-        return [curr_range for curr_range, tags in self.range_map.items()
-                if tag in tags or (not tag and len(tags) == 0)]
-
-
-RWX_X = 'Require.Tools.Elf.Section.SHF_EXECINSTR'
-RWX_R = 'Require.Tools.Elf.Section.SHF_ALLOC'
-RWX_W = 'Require.Tools.Elf.Section.SHF_WRITE'
 
 CFI = 'Require.dover.Tools.GCC.CFI_Target'
 NoCFI = 'Require.dover.Tools.GCC.NoCFI'
@@ -160,23 +62,12 @@
 }
 
 
-def generate_rwx_ranges(ef, range_file):
-    for s in ef.iter_sections():
-        flags = s['sh_flags']
-        start = s['sh_addr']
-        end = start + s['sh_size']
-        if start == end:
-            end += 4
-        if flags & SH_FLAGS.SHF_EXECINSTR:
-            range_file.write_range(start, end, RWX_X)
-            range_file.write_range(start, end, RWX_R)
-            logging.info('X {0}: 0x{1:X}'.format(s.name, start))
-        elif flags & SH_FLAGS.SHF_WRITE:
-            range_file.write_range(start, end, RWX_W)
-            logging.info('W {0}: 0x{1:X}'.format(s.name, start))
-        elif flags & SH_FLAGS.SHF_ALLOC:
-            range_file.write_range(start, end, RWX_R)
-            logging.info('R {0}: 0x{1:X}'.format(s.name, start))
+def policy_has_module(yf, name):
+    modules = yf["Modules"]
+    for m in modules:
+        if m["name"] == name:
+            return True
+    return False
 
 
 def bytes_to_uint(it, size):
@@ -236,7 +127,7 @@
     it = iter(metadata)
 
     if policy == "cfi":
-        range_map = RangeMap()
+        range_map = TaggingUtils.RangeMap()
     else:
         range_map = None
 
@@ -300,7 +191,7 @@
 
 
 def generate_cfi_ranges(ef, range_file):
-    code_range_map = RangeMap()
+    code_range_map = TaggingUtils.RangeMap()
     add_code_section_ranges(ef, code_range_map)
     range_map = generate_policy_ranges(ef, range_file, "cfi")
 
@@ -322,6 +213,10 @@
 
 def generate_stack_ranges(ef, range_file):
     generate_policy_ranges(ef, range_file, "stack")
+
+
+def generate_rwx_ranges(ef, range_file):
+    RWXTagger.generate_rwx_ranges(ef, range_file)
 
 
 def main():
@@ -337,8 +232,14 @@
                         help="Policy string to generate tags for (e.g. osv.frtos.main.cfi-rwx))")
     parser.add_argument("--log", action="store", default='WARNING',
                         help="Logging level (DEBUG, WARNING, INFO)")
+    parser.add_argument("-e", "--entities", nargs='+', default=[],
+                        required=False,
+                        help="Entities file for policy")
 
     args = parser.parse_args()
+
+    asm_file_name = args.bin + ".text"
+    policy_modules = {}
 
     numeric_level = getattr(logging, args.log.upper(), None)
     if not isinstance(numeric_level, int):
@@ -346,134 +247,64 @@
     logging.basicConfig(level=numeric_level, stream=sys.stderr)
 
     try:
-        os.remove(args.tag_file)
+        if (os.path.isfile(args.tag_file)):
+            os.remove(args.tag_file)
     except OSError as err:
         print('could not remove ' + args.tag_file)
+        sys.exit(-1)
+
+    with open(args.policy_dir + "/policy_modules.yml", "r") as pmf:
+        policy_modules = yaml.load(pmf.read())
 
     with open(args.bin, 'rb') as f:
         ef = ELFFile(f)
 
-        range_file = RangeFile()
-
+        range_file = TaggingUtils.RangeFile()
+
+        module_policies = [module['name'].split('.')[-1] for module in policy_modules['Modules']]
         policies = args.policies.split('.')[-1].split('-')
 
         for policy in policies:
+            if policy not in module_policies:
+                logging.fatal("Tried to generate tag info for invalid policy")
+                sys.exit(-1)
             generate_ranges_func = 'generate_' + policy + '_ranges'
             logging.info("Generating tags for policy {}".format(policy))
             if generate_ranges_func in globals() and callable(globals()[generate_ranges_func]):
                 globals()[generate_ranges_func](ef, range_file)
             else:
-                raise KeyError('No such policy generation function: ' + generate_ranges_func)
+                print('No such policy generation function: ' + generate_ranges_func + '\n')
 
         range_file.finish();
-        # range_file.print()
-        #     proc = subprocess.Popen([md_range, policy_dir, base_address_string, range_file.name(), taginfo_file_name])
-        proc = subprocess.Popen([md_range, args.policy_dir, range_file.name(), args.tag_file])
-        proc.wait()
+
+        presult = subprocess.call([md_range, args.policy_dir, range_file.name(),
+                                   args.tag_file])
+        if presult != 0:
+            sys.exit(presult)
+
         range_file.done()
 
-        # tag the code for group tags
-        for s in ef.iter_sections():
-            if s['sh_flags'] & SH_FLAGS.SHF_EXECINSTR:
-                section_addr_string = '0x{:08x}'.format(s['sh_addr'])
-                proc = subprocess.Popen([md_code,
-                                         args.policy_dir,
-                                         #base_address_string,
-                                         section_addr_string,
-                                         args.tag_file],
-                                        stdin=subprocess.PIPE,
-                )
-                proc.communicate(s.data())
-                proc.wait()
+        # Apply opcode tags
+        OpCodeTagger.tag_op_codes(args.policy_dir, md_code, ef, args.tag_file)
+
+        # Apply entities
+        presult = subprocess.call([md_entity, args.policy_dir, args.bin, args.tag_file] +
+                                 args.entities)
+        if presult != 0:
+            sys.exit(presult)
+
+        # generate the asm file
+        with open(asm_file_name, "w") as asm_file:
+            presult = subprocess.call(["riscv32-unknown-elf-objdump", "-dS", args.bin],
+                                     stdout=asm_file)
+            if presult != 0:
+                sys.exit(presult)
+
+        # annotate the asm file
+        presult = subprocess.call([md_asm_ann, args.policy_dir, args.tag_file,
+                                  asm_file_name])
+        if presult != 0:
+            sys.exit(presult)
 
 if (__name__ == "__main__"):
-    main()
-=======
-import TaggingUtils
-import RWXTagger
-import OpCodeTagger
-import yaml
-
-from elftools.elf.elffile import ELFFile
-
-script_path = os.path.dirname(os.path.realpath(__file__))
-tools_dir = script_path + '/../build/'
-md_range = tools_dir + 'md_range'
-md_code = tools_dir + 'md_code'
-md_asm_ann = tools_dir + 'md_asm_ann'
-md_entity = tools_dir + 'md_entity'
-
-#parser = argparse.ArgumentParser()
-#args = parser.parse_args()
-
-def usage():
-     print("usage: gen_tag_info policy_dir taginfo_file_name elf_file_name")
-
-def policy_has_module(yf, name):
-    modules = yf["Modules"]
-    for m in modules:
-        if m["name"] == name:
-            return True
-    return False
-
-if len(sys.argv) < 4:
-     usage()
-     sys.exit(1)
-
-policy_dir = sys.argv[1]
-taginfo_file_name = sys.argv[2]
-elf_file_name = sys.argv[3]
-asm_file_name = elf_file_name + ".text"
-annotated_asm_file_name = elf_file_name + ".text.tagged"
-extra_entities_files = sys.argv[4:]
-policy_modules = {}
-
-try:
-     if os.path.isfile(taginfo_file_name):
-         os.remove(taginfo_file_name)
-except OSError as err:
-     print('could not remove ' + taginfo_file_name)
-     sys.exit(-1)
-
-with open(policy_dir + "/policy_modules.yml", "r") as pmf:
-    policy_modules = yaml.load(pmf.read())
-
-with open(elf_file_name, 'rb') as f:
-     ef = ELFFile(f)
-
-     range_file = TaggingUtils.RangeFile()
-
-     # write any ranges for the RWX policy
-     if policy_has_module(policy_modules, "osv.rwx"):
-          RWXTagger.generate_rwx_ranges(ef, range_file)
-
-     # done with all ranges for the range file - finish and apply those tags
-     range_file.finish();
-     #range_file.print()
-     presult = subprocess.run([md_range, policy_dir, range_file.name(), taginfo_file_name])
-     if presult.returncode != 0:
-          sys.exit(presult.returncode)
-
-     range_file.done()
-
-     # Apply opcode tags
-     OpCodeTagger.tag_op_codes(policy_dir, md_code, ef, taginfo_file_name)
-
-     # Apply entities
-     presult = subprocess.run([md_entity, policy_dir, elf_file_name, taginfo_file_name] +
-                              extra_entities_files)
-     if presult.returncode != 0:
-          sys.exit(presult.returncode)
-
-     # generate the asm file
-     with open(asm_file_name, "w") as asm_file:
-          presult = subprocess.run(["riscv32-unknown-elf-objdump", "-dS", elf_file_name],
-                                   stdout=asm_file)
-          if presult.returncode != 0:
-               sys.exit(presult.returncode)
-
-     # annotate the asm file
-     presult = subprocess.run([md_asm_ann, policy_dir, taginfo_file_name, asm_file_name])
-     if presult.returncode != 0:
-          sys.exit(presult.returncode)
->>>>>>> e6855669
+    main()