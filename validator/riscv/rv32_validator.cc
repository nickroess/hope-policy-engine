--- conflicted
+++ resolved
@@ -71,13 +71,13 @@
   }
 }
 
-<<<<<<< HEAD
 void rv32_validator_t::handle_violation(context_t *ctx, operands_t *ops){
   failed = true;
 
   memcpy(&failed_ctx, ctx, sizeof(context_t));
   memcpy(&failed_ops, ops, sizeof(operands_t));
-=======
+}
+
 void rv32_validator_base_t::setup_validation() {
   memset(ctx, 0, sizeof(*ctx));
   memset(ops, 0, sizeof(*ops));
@@ -116,7 +116,6 @@
   pc_tag = m_to_t(ms);
 
   config->apply(&tag_bus, this);
->>>>>>> 5f710bb6
 }
 
 bool rv32_validator_t::validate(address_t pc, insn_bits_t insn) {
