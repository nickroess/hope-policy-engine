--- conflicted
+++ resolved
@@ -125,16 +125,6 @@
 
   config->apply(&tag_bus, this);
   failed = false;
-<<<<<<< HEAD
-=======
-}
-
-void rv32_validator_t::handle_violation(context_t *ctx, operands_t *ops){
-  failed = true;
-
-  memcpy(&failed_ctx, ctx, sizeof(context_t));
-  memcpy(&failed_ops, ops, sizeof(operands_t));
->>>>>>> 03fc00ff
 }
 
 bool rv32_validator_t::validate(address_t pc, insn_bits_t insn) {
@@ -152,17 +142,6 @@
   } else {
     handle_violation(ctx, ops);
   }
-<<<<<<< HEAD
-  else {
-    handle_violation(ctx, ops);
-  }
-  
-=======
-
-  if (policy_result != POLICY_SUCCESS)
-    handle_violation(ctx, ops);
-
->>>>>>> 03fc00ff
   return policy_result == POLICY_SUCCESS;
 }
 
@@ -208,11 +187,7 @@
     if (!tag_bus.store_tag(mem_addr, new_tag)) {
       printf("failed to store MR tag\n");
       fflush(stdout);
-<<<<<<< HEAD
-     // might as well halt
-=======
       // might as well halt
->>>>>>> 03fc00ff
       hit_watch = true;
     }
   }
@@ -243,10 +218,6 @@
   watch_addrs.push_back(addr);
 }
   
-<<<<<<< HEAD
-
-=======
->>>>>>> 03fc00ff
 void rv32_validator_t::prepare_eval(address_t pc, insn_bits_t insn) {
   uint32_t rs1, rs2, rs3;
   int32_t imm;
@@ -258,22 +229,6 @@
   int32_t flags;
 
   failed = false;
-<<<<<<< HEAD
-=======
-  
-  memset(ctx, 0, sizeof(*ctx));
-  memset(ops, 0, sizeof(*ops));
-
-  if(res->pcResult){
-    memset(res->pc, 0, sizeof(meta_set_t));
-    res->pcResult = false;
-  }
-
-  if(res->rdResult){
-    memset(res->rd, 0, sizeof(meta_set_t));
-    res->rdResult = false;
-  }
->>>>>>> 03fc00ff
   
   memset(ctx, 0, sizeof(*ctx));
   memset(ops, 0, sizeof(*ops));
