/*
 * Copyright © 2017-2018 Dover Microsystems, Inc.
 * All rights reserved. 
 *
 * Use and disclosure subject to the following license. 
 *
 * Permission is hereby granted, free of charge, to any person obtaining
 * a copy of this software and associated documentation files (the
 * "Software"), to deal in the Software without restriction, including
 * without limitation the rights to use, copy, modify, merge, publish,
 * distribute, sublicense, and/or sell copies of the Software, and to
 * permit persons to whom the Software is furnished to do so, subject to
 * the following conditions:
 * 
 * The above copyright notice and this permission notice shall be
 * included in all copies or substantial portions of the Software.
 * 
 * THE SOFTWARE IS PROVIDED "AS IS", WITHOUT WARRANTY OF ANY KIND,
 * EXPRESS OR IMPLIED, INCLUDING BUT NOT LIMITED TO THE WARRANTIES OF
 * MERCHANTABILITY, FITNESS FOR A PARTICULAR PURPOSE AND
 * NONINFRINGEMENT. IN NO EVENT SHALL THE AUTHORS OR COPYRIGHT HOLDERS BE
 * LIABLE FOR ANY CLAIM, DAMAGES OR OTHER LIABILITY, WHETHER IN AN ACTION
 * OF CONTRACT, TORT OR OTHERWISE, ARISING FROM, OUT OF OR IN CONNECTION
 * WITH THE SOFTWARE OR THE USE OR OTHER DEALINGS IN THE SOFTWARE.
 */

#include "soc_tag_configuration.h"
#include "rv32_validator.h"
#include "validator_exception.h"

#include "policy_utils.h"

using namespace policy_engine;

static const char *tag_name(meta_set_t const *tag) {
  static char tag_name[1024];
  meta_set_to_string(tag, tag_name, sizeof(tag_name));
  return tag_name;
}

rv32_validator_base_t::rv32_validator_base_t(meta_set_cache_t *ms_cache,
					     meta_set_factory_t *ms_factory,
					     RegisterReader_t rr)
  : tag_based_validator_t(ms_cache, ms_factory, rr) {
  
  ctx = (context_t *)malloc(sizeof(context_t));
  ops = (operands_t *)malloc(sizeof(operands_t));
  res = (results_t *)malloc(sizeof(results_t));
  res->pc = (meta_set_t *)malloc(sizeof(meta_set_t));
  res->rd = (meta_set_t *)malloc(sizeof(meta_set_t));
  res->csr = (meta_set_t *)malloc(sizeof(meta_set_t));
<<<<<<< HEAD
  memset(res->pc, 0, sizeof(meta_set_t));
  memset(res->rd, 0, sizeof(meta_set_t));
  memset(res->csr, 0, sizeof(meta_set_t));
=======
>>>>>>> e3cf7d8a
  // true causes initial clear of results
  res->pcResult = true;
  res->rdResult = true;
  res->csrResult = true;

  meta_set_t const *ms;

  ms = ms_factory->get_meta_set("requires.dover.riscv.Mach.Reg");
  ireg_tags.reset(m_to_t(ms));
  ms = ms_factory->get_meta_set("requires.dover.riscv.Mach.RegZero");
  ireg_tags[0] = m_to_t(ms);
  ms = ms_factory->get_meta_set("requires.dover.SOC.CSR.Default");
  csr_tags.reset(m_to_t(ms));
  ms = ms_factory->get_meta_set("requires.dover.riscv.Mach.PC");
  pc_tag = m_to_t(ms);

  config->apply(&tag_bus, this);
  failed = false;
}

extern std::string render_metadata(metadata_t const *metadata);

void rv32_validator_base_t::apply_metadata(metadata_memory_map_t *md_map) {
  for (auto &e: *md_map) {
    for (address_t start = e.first.start; start < e.first.end; start += 4) {
//      std::string s = render_metadata(e.second);
//      printf("0x%08x: %s\n", start, s.c_str());
      if (!tag_bus.store_tag(start, m_to_t(ms_cache->canonize(e.second)))) {
	throw configuration_exception_t("unable to apply metadata");
      }
    }
  }
}

void rv32_validator_t::handle_violation(context_t *ctx, operands_t *ops){
  if(!failed){
    failed = true;
    printf("handle violation\n");
    memcpy(&failed_ctx, ctx, sizeof(context_t));
    memcpy(&failed_ops, ops, sizeof(operands_t));
  }
}

void rv32_validator_base_t::setup_validation() {
  memset(ctx, 0, sizeof(*ctx));
  memset(ops, 0, sizeof(*ops));

  if (res->pcResult) {
    memset(res->pc, 0, sizeof(meta_set_t));
    res->pcResult = false;
  }

  if (res->rdResult) {
    memset(res->rd, 0, sizeof(meta_set_t));
    res->rdResult = false;
  }

  if (res->csrResult) {
    memset(res->csr, 0, sizeof(meta_set_t));
    res->csrResult = false;
  }
}

rv32_validator_t::rv32_validator_t(meta_set_cache_t *ms_cache,
				   meta_set_factory_t *ms_factory,
				   soc_tag_configuration_t *config,
				   RegisterReader_t rr) :
  rv32_validator_base_t(ms_cache, ms_factory, rr) {

  meta_set_t const *ms;

  ms = ms_factory->get_meta_set("requires.dover.riscv.Mach.Reg");
  ireg_tags.reset(m_to_t(ms));
  ms = ms_factory->get_meta_set("requires.dover.riscv.Mach.RegZero");
  ireg_tags[0] = m_to_t(ms);
  ms = ms_factory->get_meta_set("requires.dover.SOC.CSR.Default");
  csr_tags.reset(m_to_t(ms));
  ms = ms_factory->get_meta_set("requires.dover.riscv.Mach.PC");
  pc_tag = m_to_t(ms);

  config->apply(&tag_bus, this);
}

bool rv32_validator_t::validate(address_t pc, insn_bits_t insn) {
  int policy_result = POLICY_EXP_FAILURE;

  setup_validation();
  
  prepare_eval(pc, insn);
  
  policy_result = eval_policy(ctx, ops, res);
//  policy_result = POLICY_SUCCESS;

  if (policy_result == POLICY_SUCCESS) {
    complete_eval();
  }
  else {
    handle_violation(ctx, ops);
  }
  
  return policy_result == POLICY_SUCCESS;
}

bool rv32_validator_t::commit() {
  bool hit_watch = false;
  if (res->pcResult) {
    tag_t new_tag = m_to_t(ms_cache->canonize(*res->pc));
    if(watch_pc && pc_tag != new_tag){
      printf("Watch tag pc");
      fflush(stdout);
      hit_watch = true;
    }
    pc_tag = new_tag;
  }
  if (has_pending_RD && res->rdResult) {
    tag_t new_tag = m_to_t(ms_cache->canonize(*res->rd));
    for(std::vector<address_t>::iterator it = watch_regs.begin(); it != watch_regs.end(); ++it) {
      if(pending_RD == *it && ireg_tags[pending_RD] != new_tag){
        printf("Watch tag reg");
        fflush(stdout);
        hit_watch = true;
      }
    }
    ireg_tags[pending_RD] = new_tag;
  }
  if (has_pending_mem && res->rdResult) {
    tag_t new_tag = m_to_t(ms_cache->canonize(*res->rd));
    tag_t old_tag;
    if (!tag_bus.load_tag(mem_addr, old_tag)) {
      printf("failed to load MR tag\n");
      fflush(stdout);
      // might as well halt
      hit_watch = true;
    }
//    printf("  committing tag '%s' to 0x%08x\n", tag_name(res->rd), mem_addr);
    for(std::vector<address_t>::iterator it = watch_addrs.begin(); it != watch_addrs.end(); ++it) {
      if(pending_RD == *it && old_tag != new_tag){
        printf("Watch tag mem");
        fflush(stdout);
        hit_watch = true;
      }
    }
    if (!tag_bus.store_tag(mem_addr, new_tag)) {
      printf("failed to store MR tag\n");
      fflush(stdout);
     // might as well halt
      hit_watch = true;
    }
  }
  if (has_pending_CSR && res->csrResult) {
    tag_t new_tag = m_to_t(ms_cache->canonize(*res->csr));
    for(std::vector<address_t>::iterator it = watch_csrs.begin(); it != watch_csrs.end(); ++it) {
      if(pending_CSR == *it && csr_tags[pending_CSR] != new_tag){
        printf("Watch tag CSR");
        fflush(stdout);
        hit_watch = true;
      }
    }
    csr_tags[pending_CSR] = new_tag;
  }
  return hit_watch;
}

void rv32_validator_t::set_pc_watch(bool watching){
  watch_pc = watching;
}
void rv32_validator_t::set_reg_watch(address_t addr){
  watch_regs.push_back(addr);
}
void rv32_validator_t::set_csr_watch(address_t addr){
  watch_csrs.push_back(addr);
}
void rv32_validator_t::set_mem_watch(address_t addr){
  watch_addrs.push_back(addr);
}
  

void rv32_validator_t::prepare_eval(address_t pc, insn_bits_t insn) {
  uint32_t rs1, rs2, rs3;
  int32_t imm;
  const char *name;
  address_t offset;
  tag_t ci_tag;
//  char tag_name[1024];

  int32_t flags;

<<<<<<< HEAD
  failed = false;
  
=======
  memset(ctx, 0, sizeof(*ctx));
  memset(ops, 0, sizeof(*ops));

  if(res->pcResult){
    memset(res->pc, 0, sizeof(meta_set_t));
    res->pcResult = false;
  }

  if(res->rdResult){
    memset(res->rd, 0, sizeof(meta_set_t));
    res->rdResult = false;
  }

  if(res->csrResult){
    memset(res->csr, 0, sizeof(meta_set_t));
    res->csrResult = false;
  }
>>>>>>> e3cf7d8a
  flags = decode(insn, &rs1, &rs2, &rs3, &pending_RD, &imm, &name);
//  printf("0x%x: 0x%08x   %s\n", pc, insn, name);

  if (flags & HAS_RS1) ops->op1 = t_to_m(ireg_tags[rs1]);
  if (flags & HAS_RS2) ops->op2 = t_to_m(ireg_tags[rs2]);
  if (flags & HAS_RS3) ops->op3 = t_to_m(ireg_tags[rs3]);
  has_pending_CSR = (flags & HAS_CSR_STORE) != 0;
  has_pending_RD = (flags & HAS_RD) != 0;
  has_pending_mem = (flags & HAS_STORE) != 0;
  pending_CSR = rs3;
  if (flags & (HAS_LOAD | HAS_STORE)) {
//    address_t maddr = reg_reader(rs1);
    mem_addr = reg_reader(rs1);
    if (flags & HAS_IMM)
      mem_addr += imm;
    ctx->bad_addr = mem_addr;
//    printf("  mem_addr = 0x%08x\n", mem_addr);
    tag_t mtag;
    if (!tag_bus.load_tag(mem_addr, mtag)) {
      printf("failed to load MR tag\n");
    } else {
      ops->mem = t_to_m(mtag);
//      printf("  mr tag = '%s'\n", tag_name(ops->mem));
//      printf("mr tag = 0x%p\n", ops->mem);
    }
  }

  if (!tag_bus.load_tag(pc, ci_tag))
    printf("failed to load CI tag\n");
//    printf("ci_tag: 0x%lx\n", ci_tag);
  ctx->epc = pc;
//  ctx->bad_addr = 0;
//  ctx->cached = false;

//  temp_ci_tag = *t_to_m(ci_tag);
//  ops->ci = &temp_ci_tag;
  ops->ci = t_to_m(ci_tag);
//  meta_set_to_string(ops->ci, tag_name, sizeof(tag_name));
//  printf("ci tag name before merge: %s\n", tag_name);
  ops->pc = t_to_m(pc_tag);
}

void rv32_validator_t::complete_eval() {
//  printf("complete eval\n");
}<|MERGE_RESOLUTION|>--- conflicted
+++ resolved
@@ -49,12 +49,10 @@
   res->pc = (meta_set_t *)malloc(sizeof(meta_set_t));
   res->rd = (meta_set_t *)malloc(sizeof(meta_set_t));
   res->csr = (meta_set_t *)malloc(sizeof(meta_set_t));
-<<<<<<< HEAD
+
   memset(res->pc, 0, sizeof(meta_set_t));
   memset(res->rd, 0, sizeof(meta_set_t));
   memset(res->csr, 0, sizeof(meta_set_t));
-=======
->>>>>>> e3cf7d8a
   // true causes initial clear of results
   res->pcResult = true;
   res->rdResult = true;
@@ -242,10 +240,8 @@
 
   int32_t flags;
 
-<<<<<<< HEAD
   failed = false;
   
-=======
   memset(ctx, 0, sizeof(*ctx));
   memset(ops, 0, sizeof(*ops));
 
@@ -263,7 +259,7 @@
     memset(res->csr, 0, sizeof(meta_set_t));
     res->csrResult = false;
   }
->>>>>>> e3cf7d8a
+
   flags = decode(insn, &rs1, &rs2, &rs3, &pending_RD, &imm, &name);
 //  printf("0x%x: 0x%08x   %s\n", pc, insn, name);
 
