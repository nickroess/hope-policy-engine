--- conflicted
+++ resolved
@@ -45,7 +45,6 @@
   context_t *ctx;
   operands_t *ops;
   results_t *res;
-<<<<<<< HEAD
 
   public:
 
@@ -70,9 +69,6 @@
 
 #define REG_SP 2
 class rv32_validator_t : public rv32_validator_base_t {
-=======
-  tag_bus_t tag_bus;
->>>>>>> e3cf7d8a
   uint32_t pending_RD;
   address_t mem_addr;
   uint32_t pending_CSR;
@@ -112,8 +108,6 @@
   }
   bool validate(address_t pc, insn_bits_t insn);
   bool commit();
-<<<<<<< HEAD
-=======
 
   void set_pc_watch(bool watching);
   void set_reg_watch(address_t addr);
@@ -124,7 +118,6 @@
   virtual bool get_tag(address_t addr, tag_t &tag) {
     return tag_bus.load_tag(addr, tag);
   }
->>>>>>> e3cf7d8a
 
   void set_pc_watch(bool watching);
   void set_reg_watch(address_t addr);
