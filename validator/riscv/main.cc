--- conflicted
+++ resolved
@@ -74,10 +74,7 @@
       printf("c++ exception while setting callbacks - policy code DOA\n");
       DOA = true;
     }
-<<<<<<< HEAD
-  }
-=======
->>>>>>> e3cf7d8a
+  }
 }
 
 extern "C" void e_v_set_metadata(const char *policy_path, const char *tag_info_file) {
