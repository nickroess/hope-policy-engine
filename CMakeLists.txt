cmake_minimum_required(VERSION 3.5)
project(policy-engine)

set (CMAKE_CXX_STANDARD 14)
set (CMAKE_C_COMPILER gcc)
set (CMAKE_CXX_COMPILER g++)

find_package( Boost REQUIRED COMPONENTS program_options )
include_directories( ${Boost_INCLUDE_DIRS} )

#find_package(gflags, REQUIRED)

include_directories("./validator/include")
include_directories("./tagging_tools")

add_library(validator
  validator/src/metadata_factory.cc
  validator/src/tag_based_validator.cc
  validator/src/soc_tag_configuration.cc
  )
set_property(TARGET validator PROPERTY POSITION_INDEPENDENT_CODE ON)
target_include_directories(validator PRIVATE
  ./policy/include
  ./validator/riscv
  )

add_library(rv32_validator
  validator/riscv/debug.cc
  validator/riscv/inst_decoder.c
  validator/riscv/rv32_validator.cc
  validator/riscv/meta_set_factory.cc
  validator/riscv/fake_riscv.cc
  
  # I would prefer to put these in a policy library build, but there are some
  # circular dependency issues that are being a pain.
  policy/src/policy_meta_set.c policy/src/policy_rule.c policy/src/policy_utils.c
  )
set_property(TARGET rv32_validator PROPERTY POSITION_INDEPENDENT_CODE ON)
target_include_directories(rv32_validator PRIVATE
  ./policy/include
  ./validator/riscv
  ./validator/include/policy-glue
  )

add_library(tagging_tools
<<<<<<< HEAD
  tagging_tools/tag_file.cc
  tagging_tools/metadata_memory_map.cc
  tagging_tools/elf_loader.cc
  tagging_tools/elf_utils.cc
  tagging_tools/entity_binding.cc
=======
  tagging_tools/tag_file.cc tagging_tools/metadata_memory_map.cc tagging_tools/asm_annotater.cc
>>>>>>> c99d7f6a
  )
set_property(TARGET tagging_tools PROPERTY POSITION_INDEPENDENT_CODE ON)

add_executable(md_range
	tagging_tools/md_range.cc
	)
target_link_libraries(md_range tagging_tools validator yaml-cpp)

add_executable(md_code
	tagging_tools/md_code.cc
	validator/riscv/inst_decoder.c
	)
target_link_libraries(md_code tagging_tools validator yaml-cpp)
target_include_directories(md_code PRIVATE
  ./validator/include/policy-glue

  # policy directory dependency is because riscv_isa.h drags it in.
  # There is no actual dependency.
  ./policy/include
  )

<<<<<<< HEAD
add_executable(md_entity
	tagging_tools/md_entity.cc
	)
target_link_libraries(md_entity tagging_tools validator yaml-cpp)
target_include_directories(md_entity PRIVATE
  ./validator/include/policy-glue
=======
add_executable(md_asm_ann
	tagging_tools/md_asm_ann.cc
	)
target_link_libraries(md_asm_ann tagging_tools validator yaml-cpp gflags)
target_include_directories(md_asm_ann PRIVATE
  ./validator/include/policy-glue

  # policy directory dependency is because riscv_isa.h drags it in.
  # There is no actual dependency.
  ./policy/include
>>>>>>> c99d7f6a
  )

add_executable(standalone
	validator/riscv/standalone.cc
	)
target_link_libraries(standalone rv32_validator tagging_tools validator yaml-cpp)
target_include_directories(standalone PRIVATE
  ./policy/include
  ./validator/riscv
  ./validator/include/policy-glue
  )

add_library(rv32-renode-validator SHARED
	validator/riscv/main.cc
	)
target_link_libraries(rv32-renode-validator rv32_validator tagging_tools validator yaml-cpp)
target_include_directories(rv32-renode-validator PRIVATE
  ./policy/include
  ./validator/riscv
  ./validator/include/policy-glue
  )<|MERGE_RESOLUTION|>--- conflicted
+++ resolved
@@ -43,15 +43,12 @@
   )
 
 add_library(tagging_tools
-<<<<<<< HEAD
   tagging_tools/tag_file.cc
   tagging_tools/metadata_memory_map.cc
+  tagging_tools/asm_annotater.cc
   tagging_tools/elf_loader.cc
   tagging_tools/elf_utils.cc
   tagging_tools/entity_binding.cc
-=======
-  tagging_tools/tag_file.cc tagging_tools/metadata_memory_map.cc tagging_tools/asm_annotater.cc
->>>>>>> c99d7f6a
   )
 set_property(TARGET tagging_tools PROPERTY POSITION_INDEPENDENT_CODE ON)
 
@@ -73,14 +70,14 @@
   ./policy/include
   )
 
-<<<<<<< HEAD
 add_executable(md_entity
 	tagging_tools/md_entity.cc
 	)
 target_link_libraries(md_entity tagging_tools validator yaml-cpp)
 target_include_directories(md_entity PRIVATE
   ./validator/include/policy-glue
-=======
+  )
+
 add_executable(md_asm_ann
 	tagging_tools/md_asm_ann.cc
 	)
@@ -91,7 +88,6 @@
   # policy directory dependency is because riscv_isa.h drags it in.
   # There is no actual dependency.
   ./policy/include
->>>>>>> c99d7f6a
   )
 
 add_executable(standalone
